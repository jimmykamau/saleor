--- conflicted
+++ resolved
@@ -964,10 +964,7 @@
   CHECKOUT_NOT_FULLY_PAID
   GRAPHQL_ERROR
   PRODUCT_NOT_PUBLISHED
-<<<<<<< HEAD
-=======
   PRODUCT_UNAVAILABLE_FOR_PURCHASE
->>>>>>> 3b31391b
   INSUFFICIENT_STOCK
   INVALID
   INVALID_SHIPPING_METHOD
@@ -3011,10 +3008,7 @@
   GRAPHQL_ERROR
   INVALID
   PRODUCT_NOT_PUBLISHED
-<<<<<<< HEAD
-=======
   PRODUCT_UNAVAILABLE_FOR_PURCHASE
->>>>>>> 3b31391b
   NOT_FOUND
   ORDER_NO_SHIPPING_ADDRESS
   PAYMENT_ERROR
