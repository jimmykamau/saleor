--- conflicted
+++ resolved
@@ -74,8 +74,6 @@
             )
 
 
-<<<<<<< HEAD
-=======
 def validate_product_is_available_for_purchase(order):
     for line in order:
         if not line.variant.product.is_available_for_purchase():
@@ -89,7 +87,6 @@
             )
 
 
->>>>>>> 3b31391b
 def validate_draft_order(order, country):
     """Check if the given order contains the proper data.
 
@@ -105,9 +102,5 @@
         validate_shipping_method(order)
     validate_total_quantity(order)
     validate_order_lines(order, country)
-<<<<<<< HEAD
     validate_product_is_published(order)
-=======
-    validate_product_is_published(order)
-    validate_product_is_available_for_purchase(order)
->>>>>>> 3b31391b
+    validate_product_is_available_for_purchase(order)