--- conflicted
+++ resolved
@@ -48,11 +48,7 @@
 def resolve_order(info, order_id):
     """Return order only for user assigned to it or proper staff user."""
     user = info.context.user
-<<<<<<< HEAD
-    order = graphene.Node.get_node_from_global_id(info, id, Order)
-=======
     order = graphene.Node.get_node_from_global_id(info, order_id, Order)
->>>>>>> e81494c9
     if user.has_perm("order.manage_orders") or order.user == user:
         return order
     return None
@@ -61,19 +57,11 @@
 def resolve_homepage_events():
     # Filter only selected events to be displayed on homepage.
     types = [
-<<<<<<< HEAD
-        OrderEvents.PLACED.value,
-        OrderEvents.PLACED_FROM_DRAFT.value,
-        OrderEvents.ORDER_FULLY_PAID.value,
-    ]
-    return models.OrderEvent.objects.filter(type__in=types)
-=======
         OrderEvents.PLACED,
         OrderEvents.PLACED_FROM_DRAFT,
         OrderEvents.ORDER_FULLY_PAID,
     ]
     return OrderEvent.objects.filter(type__in=types)
->>>>>>> e81494c9
 
 
 def resolve_order_by_token(token):
