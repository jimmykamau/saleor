from itertools import chain
from typing import Tuple, Union

import graphene
from django.contrib.auth import get_user_model
from django.core.exceptions import (
    NON_FIELD_ERRORS,
    ImproperlyConfigured,
    ValidationError,
)
from django.db.models.fields.files import FileField
from django.utils import timezone
from graphene import ObjectType
from graphene.types.mutation import MutationOptions
from graphene_django.registry import get_global_registry
from graphql.error import GraphQLError
from graphql_jwt import ObtainJSONWebToken, Refresh, Verify
from graphql_jwt.exceptions import JSONWebTokenError, PermissionDenied

from ...account import models
from ...account.error_codes import AccountErrorCode
from ...core.permissions import AccountPermissions
from ..account.types import User
from ..utils import get_nodes
from .types import Error, Upload
from .types.common import AccountError
from .utils import from_global_id_strict_type, snake_to_camel_case
from .utils.error_codes import get_error_code_from_error

registry = get_global_registry()


def get_model_name(model):
    """Return name of the model with first letter lowercase."""
    model_name = model.__name__
    return model_name[:1].lower() + model_name[1:]


def get_output_fields(model, return_field_name):
    """Return mutation output field for model instance."""
    model_type = registry.get_type_for_model(model)
    if not model_type:
        raise ImproperlyConfigured(
            "Unable to find type for model %s in graphene registry" % model.__name__
        )
    fields = {return_field_name: graphene.Field(model_type)}
    return fields


def get_error_fields(error_type_class, error_type_field):
    return {
        error_type_field: graphene.Field(
            graphene.List(
                graphene.NonNull(error_type_class),
                description="List of errors that occurred executing the mutation.",
            ),
            default_value=[],
            required=True,
        )
    }


def validation_error_to_error_type(validation_error: ValidationError) -> list:
    """Convert a ValidationError into a list of Error types."""
    err_list = []
    if hasattr(validation_error, "error_dict"):
        # convert field errors
        for field, field_errors in validation_error.error_dict.items():
            field = None if field == NON_FIELD_ERRORS else snake_to_camel_case(field)
            for err in field_errors:
                err_list.append(
                    (
                        Error(field=field, message=err.messages[0]),
                        get_error_code_from_error(err),
                        err.params,
                    )
                )
    else:
        # convert non-field errors
        for err in validation_error.error_list:
            err_list.append(
                (
                    Error(message=err.messages[0]),
                    get_error_code_from_error(err),
                    err.params,
                )
            )
    return err_list


class ModelMutationOptions(MutationOptions):
    exclude = None
    model = None
    return_field_name = None


class BaseMutation(graphene.Mutation):
    errors = graphene.List(
        graphene.NonNull(Error),
        description="List of errors that occurred executing the mutation.",
        deprecation_reason=(
            "Use typed errors with error codes. This field will be removed after "
            "2020-07-31."
        ),
        required=True,
    )

    class Meta:
        abstract = True

    @classmethod
    def __init_subclass_with_meta__(
        cls,
        description=None,
        permissions: Tuple = None,
        _meta=None,
        error_type_class=None,
        error_type_field=None,
        **options,
    ):
        if not _meta:
            _meta = MutationOptions(cls)

        if not description:
            raise ImproperlyConfigured("No description provided in Meta")

        if isinstance(permissions, str):
            permissions = (permissions,)

        if permissions and not isinstance(permissions, tuple):
            raise ImproperlyConfigured(
                "Permissions should be a tuple or a string in Meta"
            )

        _meta.permissions = permissions
        _meta.error_type_class = error_type_class
        _meta.error_type_field = error_type_field
        super().__init_subclass_with_meta__(
            description=description, _meta=_meta, **options
        )
        if error_type_class and error_type_field:
            cls._meta.fields.update(
                get_error_fields(error_type_class, error_type_field)
            )

    @classmethod
    def _update_mutation_arguments_and_fields(cls, arguments, fields):
        cls._meta.arguments.update(arguments)
        cls._meta.fields.update(fields)

    @classmethod
    def get_node_by_pk(
        cls, info, graphene_type: ObjectType, pk: Union[int, str], qs=None
    ):
        """Attempt to resolve a node from the given internal ID.

        Whether by using the provided query set object or by calling type's get_node().
        """
        if qs is not None:
            return qs.filter(pk=pk).first()
        get_node = getattr(graphene_type, "get_node", None)
        if get_node:
            return get_node(info, pk)
        return None

    @classmethod
    def get_node_or_error(cls, info, node_id, field="id", only_type=None, qs=None):
        if not node_id:
            return None

        try:
            if only_type is not None:
                pk = from_global_id_strict_type(node_id, only_type, field=field)
            else:
                # FIXME: warn when supplied only_type is None?
                only_type, pk = graphene.Node.from_global_id(node_id)

            if isinstance(only_type, str):
                only_type = info.schema.get_type(only_type).graphene_type

            node = cls.get_node_by_pk(info, graphene_type=only_type, pk=pk, qs=qs)
        except (AssertionError, GraphQLError) as e:
            raise ValidationError(
                {field: ValidationError(str(e), code="graphql_error")}
            )
        else:
            if node is None:
                raise ValidationError(
                    {
                        field: ValidationError(
                            "Couldn't resolve to a node: %s" % node_id, code="not_found"
                        )
                    }
                )
        return node

    @classmethod
    def get_nodes_or_error(cls, ids, field, only_type=None, qs=None):
        try:
            instances = get_nodes(ids, only_type, qs=qs)
        except GraphQLError as e:
            raise ValidationError(
                {field: ValidationError(str(e), code="graphql_error")}
            )
        return instances

    @classmethod
    def clean_instance(cls, info, instance):
        """Clean the instance that was created using the input data.

        Once an instance is created, this method runs `full_clean()` to perform
        model validation.
        """
        try:
            instance.full_clean()
        except ValidationError as error:
            if hasattr(cls._meta, "exclude"):
                # Ignore validation errors for fields that are specified as
                # excluded.
                new_error_dict = {}
                for field, errors in error.error_dict.items():
                    if field not in cls._meta.exclude:
                        new_error_dict[field] = errors
                error.error_dict = new_error_dict

            if error.error_dict:
                raise error

    @classmethod
    def construct_instance(cls, instance, cleaned_data):
        """Fill instance fields with cleaned data.

        The `instance` argument is either an empty instance of a already
        existing one which was fetched from the database. `cleaned_data` is
        data to be set in instance fields. Returns `instance` with filled
        fields, but not saved to the database.
        """
        from django.db import models

        opts = instance._meta

        for f in opts.fields:
            if any(
                [
                    not f.editable,
                    isinstance(f, models.AutoField),
                    f.name not in cleaned_data,
                ]
            ):
                continue
            data = cleaned_data[f.name]
            if data is None:
                # We want to reset the file field value when None was passed
                # in the input, but `FileField.save_form_data` ignores None
                # values. In that case we manually pass False which clears
                # the file.
                if isinstance(f, FileField):
                    data = False
                if not f.null:
                    data = f._get_default()
            f.save_form_data(instance, data)
        return instance

    @classmethod
    def check_permissions(cls, context, permissions=None):
        """Determine whether user or app has rights to perform this mutation.

        Default implementation assumes that account is allowed to perform any
        mutation. By overriding this method or defining required permissions
        in the meta-class, you can restrict access to it.

        The `context` parameter is the Context instance associated with the request.
        """
        permissions = permissions or cls._meta.permissions
        if not permissions:
            return True
        if context.user.has_perms(permissions):
            return True
<<<<<<< HEAD
        app = getattr(context, "app", None)
        if app and app.has_perms(permissions):
            return True
=======
        service_account = getattr(context, "service_account", None)
        if service_account:
            # for now MANAGE_STAFF permission for service account is not supported
            if AccountPermissions.MANAGE_STAFF in permissions:
                return False
            return service_account.has_perms(permissions)
>>>>>>> 08d42321
        return False

    @classmethod
    def mutate(cls, root, info, **data):
        if not cls.check_permissions(info.context):
            raise PermissionDenied()

        try:
            response = cls.perform_mutation(root, info, **data)
            if response.errors is None:
                response.errors = []
            return response
        except ValidationError as e:
            return cls.handle_errors(e)

    @classmethod
    def perform_mutation(cls, root, info, **data):
        pass

    @classmethod
    def handle_errors(cls, error: ValidationError, **extra):
        errors = validation_error_to_error_type(error)
        return cls.handle_typed_errors(errors, **extra)

    @classmethod
    def handle_typed_errors(cls, errors: list, **extra):
        """Return class instance with errors."""
        if (
            cls._meta.error_type_class is not None
            and cls._meta.error_type_field is not None
        ):
            typed_errors = []
            error_class_fields = set(cls._meta.error_type_class._meta.fields.keys())
            for e, code, params in errors:
                error_instance = cls._meta.error_type_class(
                    field=e.field, message=e.message, code=code
                )
                if params:
                    # If some of the params key overlap with error class fields
                    # attach param value to the error
                    error_fields_in_params = set(params.keys()) & error_class_fields
                    for error_field in error_fields_in_params:
                        setattr(error_instance, error_field, params[error_field])
                typed_errors.append(error_instance)

            extra.update({cls._meta.error_type_field: typed_errors})
        return cls(errors=[e[0] for e in errors], **extra)


class ModelMutation(BaseMutation):
    class Meta:
        abstract = True

    @classmethod
    def __init_subclass_with_meta__(
        cls,
        arguments=None,
        model=None,
        exclude=None,
        return_field_name=None,
        _meta=None,
        **options,
    ):
        if not model:
            raise ImproperlyConfigured("model is required for ModelMutation")
        if not _meta:
            _meta = ModelMutationOptions(cls)

        if exclude is None:
            exclude = []

        if not return_field_name:
            return_field_name = get_model_name(model)
        if arguments is None:
            arguments = {}
        fields = get_output_fields(model, return_field_name)

        _meta.model = model
        _meta.return_field_name = return_field_name
        _meta.exclude = exclude
        super().__init_subclass_with_meta__(_meta=_meta, **options)
        cls._update_mutation_arguments_and_fields(arguments=arguments, fields=fields)

    @classmethod
    def clean_input(cls, info, instance, data, input_cls=None):
        """Clean input data received from mutation arguments.

        Fields containing IDs or lists of IDs are automatically resolved into
        model instances. `instance` argument is the model instance the mutation
        is operating on (before setting the input data). `input` is raw input
        data the mutation receives.

        Override this method to provide custom transformations of incoming
        data.
        """

        def is_list_of_ids(field):
            if isinstance(field.type, graphene.List):
                of_type = field.type.of_type
                if isinstance(of_type, graphene.NonNull):
                    of_type = of_type.of_type
                return of_type == graphene.ID
            return False

        def is_id_field(field):
            return (
                field.type == graphene.ID
                or isinstance(field.type, graphene.NonNull)
                and field.type.of_type == graphene.ID
            )

        def is_upload_field(field):
            if hasattr(field.type, "of_type"):
                return field.type.of_type == Upload
            return field.type == Upload

        if not input_cls:
            input_cls = getattr(cls.Arguments, "input")
        cleaned_input = {}

        for field_name, field_item in input_cls._meta.fields.items():
            if field_name in data:
                value = data[field_name]

                # handle list of IDs field
                if value is not None and is_list_of_ids(field_item):
                    instances = (
                        cls.get_nodes_or_error(value, field_name) if value else []
                    )
                    cleaned_input[field_name] = instances

                # handle ID field
                elif value is not None and is_id_field(field_item):
                    instance = cls.get_node_or_error(info, value, field_name)
                    cleaned_input[field_name] = instance

                # handle uploaded files
                elif value is not None and is_upload_field(field_item):
                    value = info.context.FILES.get(value)
                    cleaned_input[field_name] = value

                # handle other fields
                else:
                    cleaned_input[field_name] = value
        return cleaned_input

    @classmethod
    def _save_m2m(cls, info, instance, cleaned_data):
        opts = instance._meta
        for f in chain(opts.many_to_many, opts.private_fields):
            if not hasattr(f, "save_form_data"):
                continue
            if f.name in cleaned_data and cleaned_data[f.name] is not None:
                f.save_form_data(instance, cleaned_data[f.name])

    @classmethod
    def success_response(cls, instance):
        """Return a success response."""
        return cls(**{cls._meta.return_field_name: instance, "errors": []})

    @classmethod
    def save(cls, info, instance, cleaned_input):
        instance.save()

    @classmethod
    def get_type_for_model(cls):
        return registry.get_type_for_model(cls._meta.model)

    @classmethod
    def get_instance(cls, info, **data):
        """Retrieve an instance from the supplied global id.

        The expected graphene type can be lazy (str).
        """
        object_id = data.get("id")
        if object_id:
            model_type = cls.get_type_for_model()
            instance = cls.get_node_or_error(info, object_id, only_type=model_type)
        else:
            instance = cls._meta.model()
        return instance

    @classmethod
    def perform_mutation(cls, _root, info, **data):
        """Perform model mutation.

        Depending on the input data, `mutate` either creates a new instance or
        updates an existing one. If `id` argument is present, it is assumed
        that this is an "update" mutation. Otherwise, a new instance is
        created based on the model associated with this mutation.
        """
        instance = cls.get_instance(info, **data)
        data = data.get("input")
        cleaned_input = cls.clean_input(info, instance, data)
        instance = cls.construct_instance(instance, cleaned_input)
        cls.clean_instance(info, instance)
        cls.save(info, instance, cleaned_input)
        cls._save_m2m(info, instance, cleaned_input)
        return cls.success_response(instance)


class ModelDeleteMutation(ModelMutation):
    class Meta:
        abstract = True

    @classmethod
    def clean_instance(cls, info, instance):
        """Perform additional logic before deleting the model instance.

        Override this method to raise custom validation error and abort
        the deletion process.
        """

    @classmethod
    def perform_mutation(cls, _root, info, **data):
        """Perform a mutation that deletes a model instance."""
        if not cls.check_permissions(info.context):
            raise PermissionDenied()

        node_id = data.get("id")
        model_type = cls.get_type_for_model()
        instance = cls.get_node_or_error(info, node_id, only_type=model_type)

        if instance:
            cls.clean_instance(info, instance)

        db_id = instance.id
        instance.delete()

        # After the instance is deleted, set its ID to the original database's
        # ID so that the success response contains ID of the deleted object.
        instance.id = db_id
        return cls.success_response(instance)


class BaseBulkMutation(BaseMutation):
    count = graphene.Int(
        required=True, description="Returns how many objects were affected."
    )

    class Meta:
        abstract = True

    @classmethod
    def __init_subclass_with_meta__(cls, model=None, _meta=None, **kwargs):
        if not model:
            raise ImproperlyConfigured("model is required for bulk mutation")
        if not _meta:
            _meta = ModelMutationOptions(cls)
        _meta.model = model

        super().__init_subclass_with_meta__(_meta=_meta, **kwargs)

    @classmethod
    def clean_instance(cls, info, instance):
        """Perform additional logic.

        Override this method to raise custom validation error and prevent
        bulk action on the instance.
        """

    @classmethod
    def bulk_action(cls, queryset, **kwargs):
        """Implement action performed on queryset."""
        raise NotImplementedError

    @classmethod
    def perform_mutation(cls, _root, info, ids, **data):
        """Perform a mutation that deletes a list of model instances."""
        clean_instance_ids, errors = [], {}
        # Allow to pass empty list for dummy mutation
        if not ids:
            return 0, errors
        instance_model = cls._meta.model
        model_type = registry.get_type_for_model(instance_model)
        instances = cls.get_nodes_or_error(ids, "id", model_type)
        for instance, node_id in zip(instances, ids):
            instance_errors = []

            # catch individual validation errors to raise them later as
            # a single error
            try:
                cls.clean_instance(info, instance)
            except ValidationError as e:
                msg = ". ".join(e.messages)
                instance_errors.append(msg)

            if not instance_errors:
                clean_instance_ids.append(instance.pk)
            else:
                instance_errors_msg = ". ".join(instance_errors)
                ValidationError({node_id: instance_errors_msg}).update_error_dict(
                    errors
                )

        if errors:
            errors = ValidationError(errors)
        count = len(clean_instance_ids)
        if count:
            qs = instance_model.objects.filter(pk__in=clean_instance_ids)
            cls.bulk_action(queryset=qs, **data)
        return count, errors

    @classmethod
    def mutate(cls, root, info, **data):
        if not cls.check_permissions(info.context):
            raise PermissionDenied()

        count, errors = cls.perform_mutation(root, info, **data)
        if errors:
            return cls.handle_errors(errors, count=count)

        return cls(errors=errors, count=count)


class ModelBulkDeleteMutation(BaseBulkMutation):
    class Meta:
        abstract = True

    @classmethod
    def bulk_action(cls, queryset):
        queryset.delete()


class CreateToken(ObtainJSONWebToken):
    """Mutation that authenticates a user and returns token and user data.

    It overrides the default graphql_jwt.ObtainJSONWebToken to wrap potential
    authentication errors in our Error type, which is consistent to how the rest of
    the mutation works.
    """

    errors = graphene.List(
        graphene.NonNull(Error),
        required=True,
        deprecation_reason=(
            "Use typed errors with error codes. This field will be removed after "
            "2020-07-31."
        ),
    )
    account_errors = graphene.List(
        graphene.NonNull(AccountError),
        description="List of errors that occurred executing the mutation.",
        required=True,
    )
    user = graphene.Field(User, description="A user instance.")

    @classmethod
    def mutate(cls, root, info, **kwargs):
        try:
            result = super().mutate(root, info, **kwargs)
        except JSONWebTokenError as e:
            errors = [Error(message=str(e))]
            account_errors = [
                AccountError(
                    field="email",
                    message="Please, enter valid credentials",
                    code=AccountErrorCode.INVALID_CREDENTIALS,
                )
            ]
            return CreateToken(errors=errors, account_errors=account_errors)
        except ValidationError as e:
            errors = validation_error_to_error_type(e)
            return cls.handle_typed_errors(errors)
        else:
            user = result.user
            user.last_login = timezone.now()
            user.save(update_fields=["last_login"])
            return result

    @classmethod
    def handle_typed_errors(cls, errors: list):
        account_errors = [
            AccountError(field=e.field, message=e.message, code=code)
            for e, code, _params in errors
        ]
        return cls(errors=[e[0] for e in errors], account_errors=account_errors)

    @classmethod
    def resolve(cls, root, info, **kwargs):
        return cls(user=info.context.user, errors=[], account_errors=[])


class RefreshToken(Refresh):
    """Mutation that refresh user token.

    It overrides the default graphql_jwt.Refresh to update user's last_login field.
    """

    @classmethod
    def mutate(cls, root, info, **kwargs):
        result = super().mutate(root, info, **kwargs)
        user = graphene.Node.get_node_from_global_id(info, result.payload["user_id"])
        user.last_login = timezone.now()
        user.save(update_fields=["last_login"])
        return result


class VerifyToken(Verify):
    """Mutation that confirms if token is valid and also returns user data."""

    user = graphene.Field(User)

    def resolve_user(self, _info, **_kwargs):
        username_field = get_user_model().USERNAME_FIELD
        kwargs = {username_field: self.payload.get(username_field)}
        return models.User.objects.get(**kwargs)

    @classmethod
    def mutate(cls, root, info, token, **kwargs):
        try:
            return super().mutate(root, info, token, **kwargs)
        except JSONWebTokenError:
            return None<|MERGE_RESOLUTION|>--- conflicted
+++ resolved
@@ -276,18 +276,12 @@
             return True
         if context.user.has_perms(permissions):
             return True
-<<<<<<< HEAD
         app = getattr(context, "app", None)
-        if app and app.has_perms(permissions):
-            return True
-=======
-        service_account = getattr(context, "service_account", None)
-        if service_account:
-            # for now MANAGE_STAFF permission for service account is not supported
+        if app:
+            # for now MANAGE_STAFF permission for app is not supported
             if AccountPermissions.MANAGE_STAFF in permissions:
                 return False
-            return service_account.has_perms(permissions)
->>>>>>> 08d42321
+            return app.has_perms(permissions)
         return False
 
     @classmethod
