--- conflicted
+++ resolved
@@ -3,15 +3,10 @@
 import pytest
 from templated_email import get_connection
 
-import saleor.invoice.emails as invoice_emails
-import saleor.order.emails as emails
-<<<<<<< HEAD
-from saleor.invoice.models import Invoice
-from saleor.order.utils import add_variant_to_draft_order
-=======
-
+from ...invoice import emails as invoice_emails
+from ...invoice.models import Invoice
+from ...order import emails as emails
 from ..utils import add_variant_to_draft_order
->>>>>>> fd015a8e
 
 
 def test_collect_data_for_order_confirmation_email(order):
