"""Checkout-related utility functions."""
from typing import Iterable, List, Optional, Tuple

from django.core.exceptions import ValidationError
from django.db.models import Max, Min, Sum
from django.utils import timezone
from prices import Money, MoneyRange, TaxedMoneyRange

from ..account.models import User
from ..checkout import calculations
from ..checkout.error_codes import CheckoutErrorCode
from ..core.exceptions import ProductNotPublished
<<<<<<< HEAD
from ..core.taxes import quantize_price, zero_taxed_money
=======
from ..core.prices import quantize_price
from ..core.taxes import zero_taxed_money
>>>>>>> 3b31391b
from ..core.utils.promo_code import (
    InvalidPromoCode,
    promo_code_is_gift_card,
    promo_code_is_voucher,
)
from ..discount import DiscountInfo, VoucherType
from ..discount.models import NotApplicable, Voucher
from ..discount.utils import (
    get_discounted_lines,
    get_products_voucher_discount,
    validate_voucher_for_checkout,
)
from ..giftcard.utils import (
    add_gift_card_code_to_checkout,
    remove_gift_card_code_from_checkout,
)
from ..plugins.manager import get_plugins_manager
from ..shipping.models import ShippingMethod
from ..warehouse.availability import check_stock_quantity
from . import AddressType
from .models import Checkout, CheckoutLine


def get_user_checkout(
    user: User, checkout_queryset=Checkout.objects.all(), auto_create=False
) -> Tuple[Optional[Checkout], bool]:
    """Return an active checkout for given user or None if no auto create.

    If auto create is enabled, it will retrieve an active checkout or create it
    (safer for concurrency).
    """
    if auto_create:
        return checkout_queryset.get_or_create(
            user=user,
            defaults={
                "shipping_address": user.default_shipping_address,
                "billing_address": user.default_billing_address,
            },
        )
    return checkout_queryset.filter(user=user).first(), False


def update_checkout_quantity(checkout):
    """Update the total quantity in checkout."""
    total_lines = checkout.lines.aggregate(total_quantity=Sum("quantity"))[
        "total_quantity"
    ]
    if not total_lines:
        total_lines = 0
    checkout.quantity = total_lines
    checkout.save(update_fields=["quantity"])


def check_variant_in_stock(
    checkout, variant, quantity=1, replace=False, check_quantity=True
) -> Tuple[int, Optional[CheckoutLine]]:
    """Check if a given variant is in stock and return the new quantity + line."""
    line = checkout.lines.filter(variant=variant).first()
    line_quantity = 0 if line is None else line.quantity

    new_quantity = quantity if replace else (quantity + line_quantity)

    if new_quantity < 0:
        raise ValueError(
            "%r is not a valid quantity (results in %r)" % (quantity, new_quantity)
        )

    if new_quantity > 0 and check_quantity:
        check_stock_quantity(variant, checkout.get_country(), new_quantity)

    return new_quantity, line


def add_variant_to_checkout(
    checkout, variant, quantity=1, replace=False, check_quantity=True
):
    """Add a product variant to checkout.

    If `replace` is truthy then any previous quantity is discarded instead
    of added to.
    """
    if not variant.product.is_published:
        raise ProductNotPublished()

    new_quantity, line = check_variant_in_stock(
        checkout,
        variant,
        quantity=quantity,
        replace=replace,
        check_quantity=check_quantity,
    )

    if line is None:
        line = checkout.lines.filter(variant=variant).first()

    if new_quantity == 0:
        if line is not None:
            line.delete()
    elif line is None:
        checkout.lines.create(checkout=checkout, variant=variant, quantity=new_quantity)
    elif new_quantity > 0:
        line.quantity = new_quantity
        line.save(update_fields=["quantity"])

    update_checkout_quantity(checkout)


def _check_new_checkout_address(checkout, address, address_type):
    """Check if and address in checkout has changed and if to remove old one."""
    if address_type == AddressType.BILLING:
        old_address = checkout.billing_address
    else:
        old_address = checkout.shipping_address

    has_address_changed = any(
        [
            not address and old_address,
            address and not old_address,
            address and old_address and address != old_address,
        ]
    )

    remove_old_address = (
        has_address_changed
        and old_address is not None
        and (not checkout.user or old_address not in checkout.user.addresses.all())
    )

    return has_address_changed, remove_old_address


def change_billing_address_in_checkout(checkout, address):
    """Save billing address in checkout if changed.

    Remove previously saved address if not connected to any user.
    """
    changed, remove = _check_new_checkout_address(
        checkout, address, AddressType.BILLING
    )
    if changed:
        if remove:
            checkout.billing_address.delete()
        checkout.billing_address = address
        checkout.save(update_fields=["billing_address", "last_change"])


def change_shipping_address_in_checkout(checkout, address):
    """Save shipping address in checkout if changed.

    Remove previously saved address if not connected to any user.
    """
    changed, remove = _check_new_checkout_address(
        checkout, address, AddressType.SHIPPING
    )
    if changed:
        if remove:
            checkout.shipping_address.delete()
        checkout.shipping_address = address
        checkout.save(update_fields=["shipping_address", "last_change"])


def _get_shipping_voucher_discount_for_checkout(
    voucher, checkout, lines, discounts: Optional[Iterable[DiscountInfo]] = None
):
    """Calculate discount value for a voucher of shipping type."""
    if not checkout.is_shipping_required():
        msg = "Your order does not require shipping."
        raise NotApplicable(msg)
    shipping_method = checkout.shipping_method
    if not shipping_method:
        msg = "Please select a shipping method first."
        raise NotApplicable(msg)

    # check if voucher is limited to specified countries
    shipping_country = checkout.shipping_address.country
    if voucher.countries and shipping_country.code not in voucher.countries:
        msg = "This offer is not valid in your country."
        raise NotApplicable(msg)

    shipping_price = calculations.checkout_shipping_price(
        checkout=checkout, lines=lines, discounts=discounts
    ).gross
    return voucher.get_discount_amount_for(shipping_price)


def _get_products_voucher_discount(
    lines, voucher, discounts: Optional[Iterable[DiscountInfo]] = None
):
    """Calculate products discount value for a voucher, depending on its type."""
    prices = None
    if voucher.type == VoucherType.SPECIFIC_PRODUCT:
        prices = get_prices_of_discounted_specific_product(lines, voucher, discounts)
    if not prices:
        msg = "This offer is only valid for selected items."
        raise NotApplicable(msg)
    return get_products_voucher_discount(voucher, prices)


def get_prices_of_discounted_specific_product(
    lines: List[CheckoutLine],
    voucher: Voucher,
    discounts: Optional[Iterable[DiscountInfo]] = None,
) -> List[Money]:
    """Get prices of variants belonging to the discounted specific products.

    Specific products are products, collections and categories.
    Product must be assigned directly to the discounted category, assigning
    product to child category won't work.
    """
    line_prices = []
    discounted_lines = get_discounted_lines(lines, voucher)
    for line in discounted_lines:
        line_total = calculations.checkout_line_total(
            line=line, discounts=discounts or []
        ).gross
        line_unit_price = quantize_price(
            (line_total / line.quantity), line_total.currency
        )
        line_prices.extend([line_unit_price] * line.quantity)

    return line_prices


def get_voucher_discount_for_checkout(
    voucher: Voucher,
    checkout: Checkout,
    lines: Iterable[CheckoutLine],
    discounts: Optional[Iterable[DiscountInfo]] = None,
) -> Money:
    """Calculate discount value depending on voucher and discount types.

    Raise NotApplicable if voucher of given type cannot be applied.
    """
    validate_voucher_for_checkout(voucher, checkout, lines, discounts)
    if voucher.type == VoucherType.ENTIRE_ORDER:
        subtotal = calculations.checkout_subtotal(
            checkout=checkout, lines=lines, discounts=discounts
        ).gross
        return voucher.get_discount_amount_for(subtotal)
    if voucher.type == VoucherType.SHIPPING:
        return _get_shipping_voucher_discount_for_checkout(
            voucher, checkout, lines, discounts
        )
    if voucher.type == VoucherType.SPECIFIC_PRODUCT:
        return _get_products_voucher_discount(lines, voucher, discounts)
    raise NotImplementedError("Unknown discount type")


def get_voucher_for_checkout(
    checkout: Checkout, vouchers=None, with_lock: bool = False
) -> Optional[Voucher]:
    """Return voucher with voucher code saved in checkout if active or None."""
    if checkout.voucher_code is not None:
        if vouchers is None:
            vouchers = Voucher.objects.active(date=timezone.now())
        try:
            qs = vouchers
            if with_lock:
                qs = vouchers.select_for_update()
            return qs.get(code=checkout.voucher_code)
        except Voucher.DoesNotExist:
            return None
    return None


def recalculate_checkout_discount(
    checkout: Checkout, lines: Iterable[CheckoutLine], discounts: Iterable[DiscountInfo]
):
    """Recalculate `checkout.discount` based on the voucher.

    Will clear both voucher and discount if the discount is no longer
    applicable.
    """
    voucher = get_voucher_for_checkout(checkout)
    if voucher is not None:
        try:
            discount = get_voucher_discount_for_checkout(
                voucher, checkout, lines, discounts
            )
        except NotApplicable:
            remove_voucher_from_checkout(checkout)
        else:
            subtotal = calculations.checkout_subtotal(
                checkout=checkout, lines=lines, discounts=discounts
            ).gross
            checkout.discount = (
                min(discount, subtotal)
                if voucher.type != VoucherType.SHIPPING
                else discount
            )
            checkout.discount_name = str(voucher)
            checkout.translated_discount_name = (
                voucher.translated.name
                if voucher.translated.name != voucher.name
                else ""
            )
            checkout.save(
                update_fields=[
                    "translated_discount_name",
                    "discount_amount",
                    "discount_name",
                    "currency",
                ]
            )
    else:
        remove_voucher_from_checkout(checkout)


def add_promo_code_to_checkout(
    checkout: Checkout,
    lines: Iterable[CheckoutLine],
    promo_code: str,
    discounts: Optional[Iterable[DiscountInfo]] = None,
):
    """Add gift card or voucher data to checkout.

    Raise InvalidPromoCode if promo code does not match to any voucher or gift card.
    """
    if promo_code_is_voucher(promo_code):
        add_voucher_code_to_checkout(checkout, lines, promo_code, discounts)
    elif promo_code_is_gift_card(promo_code):
        add_gift_card_code_to_checkout(checkout, promo_code)
    else:
        raise InvalidPromoCode()


def add_voucher_code_to_checkout(
    checkout: Checkout,
    lines: Iterable[CheckoutLine],
    voucher_code: str,
    discounts: Optional[Iterable[DiscountInfo]] = None,
):
    """Add voucher data to checkout by code.

    Raise InvalidPromoCode() if voucher of given type cannot be applied.
    """
    try:
        voucher = Voucher.objects.active(date=timezone.now()).get(code=voucher_code)
    except Voucher.DoesNotExist:
        raise InvalidPromoCode()
    try:
        add_voucher_to_checkout(checkout, lines, voucher, discounts)
    except NotApplicable:
        raise ValidationError(
            {
                "promo_code": ValidationError(
                    "Voucher is not applicable to that checkout.",
                    code=CheckoutErrorCode.VOUCHER_NOT_APPLICABLE.value,
                )
            }
        )


def add_voucher_to_checkout(
    checkout: Checkout,
    lines: Iterable[CheckoutLine],
    voucher: Voucher,
    discounts: Optional[Iterable[DiscountInfo]] = None,
):
    """Add voucher data to checkout.

    Raise NotApplicable if voucher of given type cannot be applied.
    """
    discount = get_voucher_discount_for_checkout(voucher, checkout, lines, discounts)
    checkout.voucher_code = voucher.code
    checkout.discount_name = voucher.name
    checkout.translated_discount_name = (
        voucher.translated.name if voucher.translated.name != voucher.name else ""
    )
    checkout.discount = discount
    checkout.save(
        update_fields=[
            "voucher_code",
            "discount_name",
            "translated_discount_name",
            "discount_amount",
        ]
    )


def remove_promo_code_from_checkout(checkout: Checkout, promo_code: str):
    """Remove gift card or voucher data from checkout."""
    if promo_code_is_voucher(promo_code):
        remove_voucher_code_from_checkout(checkout, promo_code)
    elif promo_code_is_gift_card(promo_code):
        remove_gift_card_code_from_checkout(checkout, promo_code)


def remove_voucher_code_from_checkout(checkout: Checkout, voucher_code: str):
    """Remove voucher data from checkout by code."""
    existing_voucher = get_voucher_for_checkout(checkout)
    if existing_voucher and existing_voucher.code == voucher_code:
        remove_voucher_from_checkout(checkout)


def remove_voucher_from_checkout(checkout: Checkout):
    """Remove voucher data from checkout."""
    checkout.voucher_code = None
    checkout.discount_name = None
    checkout.translated_discount_name = None
    checkout.discount_amount = 0
    checkout.save(
        update_fields=[
            "voucher_code",
            "discount_name",
            "translated_discount_name",
            "discount_amount",
            "currency",
        ]
    )


def get_valid_shipping_methods_for_checkout(
    checkout: Checkout,
    lines: Iterable[CheckoutLine],
    discounts: Iterable[DiscountInfo],
    country_code: Optional[str] = None,
):
    manager = get_plugins_manager()
    return ShippingMethod.objects.applicable_shipping_methods_for_instance(
        checkout,
        price=manager.calculate_checkout_subtotal(checkout, lines, discounts).gross,
        country_code=country_code,
    )


def is_valid_shipping_method(
    checkout: Checkout, lines: Iterable[CheckoutLine], discounts: Iterable[DiscountInfo]
):
    """Check if shipping method is valid and remove (if not)."""
    if not checkout.shipping_method:
        return False

    valid_methods = get_valid_shipping_methods_for_checkout(checkout, lines, discounts)
    if valid_methods is None or checkout.shipping_method not in valid_methods:
        clear_shipping_method(checkout)
        return False
    return True


def get_shipping_price_estimate(
    checkout: Checkout,
    lines: Iterable[CheckoutLine],
    discounts: Iterable[DiscountInfo],
    country_code: str,
) -> Optional[TaxedMoneyRange]:
    """Return the estimated price range for shipping for given order."""

    shipping_methods = get_valid_shipping_methods_for_checkout(
        checkout, lines, discounts, country_code=country_code
    )

    if shipping_methods is None:
        return None

    # TODO: extension manager should be able to have impact on shipping price estimates
    min_price_amount, max_price_amount = shipping_methods.aggregate(
        price_amount_min=Min("price_amount"), price_amount_max=Max("price_amount")
    ).values()

    if min_price_amount is None:
        return None

    manager = get_plugins_manager()
    prices = MoneyRange(
        start=Money(min_price_amount, checkout.currency),
        stop=Money(max_price_amount, checkout.currency),
    )
    return manager.apply_taxes_to_shipping_price_range(prices, country_code)


def clear_shipping_method(checkout: Checkout):
    checkout.shipping_method = None
    checkout.save(update_fields=["shipping_method", "last_change"])


def is_fully_paid(
    checkout: Checkout, lines: Iterable[CheckoutLine], discounts: Iterable[DiscountInfo]
):
    """Check if provided payment methods cover the checkout's total amount.

    Note that these payments may not be captured or charged at all.
    """
    payments = [payment for payment in checkout.payments.all() if payment.is_active]
    total_paid = sum([p.total for p in payments])
    checkout_total = (
        calculations.checkout_total(checkout=checkout, lines=lines, discounts=discounts)
        - checkout.get_total_gift_cards_balance()
    )
    checkout_total = max(
        checkout_total, zero_taxed_money(checkout_total.currency)
    ).gross
    return total_paid >= checkout_total.amount


def clean_checkout(
    checkout: Checkout, lines: Iterable[CheckoutLine], discounts: Iterable[DiscountInfo]
):
    """Check if checkout can be completed."""
    if checkout.is_shipping_required():
        if not checkout.shipping_method:
            raise ValidationError(
                "Shipping method is not set",
                code=CheckoutErrorCode.SHIPPING_METHOD_NOT_SET.value,
            )
        if not checkout.shipping_address:
            raise ValidationError(
                "Shipping address is not set",
                code=CheckoutErrorCode.SHIPPING_ADDRESS_NOT_SET.value,
            )
        if not is_valid_shipping_method(checkout, lines, discounts):
            raise ValidationError(
                "Shipping method is not valid for your shipping address",
                code=CheckoutErrorCode.INVALID_SHIPPING_METHOD.value,
            )

    if not checkout.billing_address:
        raise ValidationError(
            "Billing address is not set",
            code=CheckoutErrorCode.BILLING_ADDRESS_NOT_SET.value,
        )

    if not is_fully_paid(checkout, lines, discounts):
        raise ValidationError(
            "Provided payment methods can not cover the checkout's total amount",
            code=CheckoutErrorCode.CHECKOUT_NOT_FULLY_PAID.value,
        )


def cancel_active_payments(checkout: Checkout):
    checkout.payments.filter(is_active=True).update(is_active=False)<|MERGE_RESOLUTION|>--- conflicted
+++ resolved
@@ -10,12 +10,8 @@
 from ..checkout import calculations
 from ..checkout.error_codes import CheckoutErrorCode
 from ..core.exceptions import ProductNotPublished
-<<<<<<< HEAD
-from ..core.taxes import quantize_price, zero_taxed_money
-=======
 from ..core.prices import quantize_price
 from ..core.taxes import zero_taxed_money
->>>>>>> 3b31391b
 from ..core.utils.promo_code import (
     InvalidPromoCode,
     promo_code_is_gift_card,
