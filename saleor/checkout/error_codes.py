from enum import Enum


class CheckoutErrorCode(Enum):
    BILLING_ADDRESS_NOT_SET = "billing_address_not_set"
    CHECKOUT_NOT_FULLY_PAID = "checkout_not_fully_paid"
    GRAPHQL_ERROR = "graphql_error"
    PRODUCT_NOT_PUBLISHED = "product_not_published"
<<<<<<< HEAD
=======
    PRODUCT_UNAVAILABLE_FOR_PURCHASE = "product_unavailable_for_purchase"
>>>>>>> 3b31391b
    INSUFFICIENT_STOCK = "insufficient_stock"
    INVALID = "invalid"
    INVALID_SHIPPING_METHOD = "invalid_shipping_method"
    NOT_FOUND = "not_found"
    PAYMENT_ERROR = "payment_error"
    QUANTITY_GREATER_THAN_LIMIT = "quantity_greater_than_limit"
    REQUIRED = "required"
    SHIPPING_ADDRESS_NOT_SET = "shipping_address_not_set"
    SHIPPING_METHOD_NOT_APPLICABLE = "shipping_method_not_applicable"
    SHIPPING_METHOD_NOT_SET = "shipping_method_not_set"
    SHIPPING_NOT_REQUIRED = "shipping_not_required"
    TAX_ERROR = "tax_error"
    UNIQUE = "unique"
    VOUCHER_NOT_APPLICABLE = "voucher_not_applicable"
    ZERO_QUANTITY = "zero_quantity"<|MERGE_RESOLUTION|>--- conflicted
+++ resolved
@@ -6,10 +6,7 @@
     CHECKOUT_NOT_FULLY_PAID = "checkout_not_fully_paid"
     GRAPHQL_ERROR = "graphql_error"
     PRODUCT_NOT_PUBLISHED = "product_not_published"
-<<<<<<< HEAD
-=======
     PRODUCT_UNAVAILABLE_FOR_PURCHASE = "product_unavailable_for_purchase"
->>>>>>> 3b31391b
     INSUFFICIENT_STOCK = "insufficient_stock"
     INVALID = "invalid"
     INVALID_SHIPPING_METHOD = "invalid_shipping_method"
