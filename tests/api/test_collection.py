import json
from datetime import date
from unittest.mock import Mock

import graphene
import pytest
from django.utils.text import slugify
from graphql_relay import to_global_id

from saleor.product.models import Collection
from tests.utils import create_image, create_pdf_file_with_image_ext

from .utils import (
    assert_read_only_mode, get_graphql_content, get_multipart_request_body)


def test_collections_query(
    user_api_client,
    staff_api_client,
    collection,
    draft_collection,
    permission_manage_products,
):
    query = """
        query Collections {
            collections(first: 2) {
                edges {
                    node {
                        isPublished
                        name
                        slug
                        description
                        products {
                            totalCount
                        }
                    }
                }
            }
        }
    """

    # query public collections only as regular user
    response = user_api_client.post_graphql(query)
    content = get_graphql_content(response)
    edges = content["data"]["collections"]["edges"]
    assert len(edges) == 1
    collection_data = edges[0]["node"]
    assert collection_data["isPublished"]
    assert collection_data["name"] == collection.name
    assert collection_data["slug"] == collection.slug
    assert collection_data["description"] == collection.description
    assert collection_data["products"]["totalCount"] == collection.products.count()

    # query all collections only as a staff user with proper permissions
    staff_api_client.user.user_permissions.add(permission_manage_products)
    response = staff_api_client.post_graphql(query)
    content = get_graphql_content(response)
    edges = content["data"]["collections"]["edges"]
    assert len(edges) == 2


def test_create_collection(
    monkeypatch, staff_api_client, product_list, media_root, permission_manage_products
):
    query = """
        mutation createCollection(
                $name: String!, $slug: String!, $description: String,
                $descriptionJson: JSONString, $products: [ID],
                $backgroundImage: Upload!, $backgroundImageAlt: String,
                $isPublished: Boolean!, $publicationDate: Date) {
            collectionCreate(
                input: {
                    name: $name,
                    slug: $slug,
                    description: $description,
                    descriptionJson: $descriptionJson,
                    products: $products,
                    backgroundImage: $backgroundImage,
                    backgroundImageAlt: $backgroundImageAlt,
                    isPublished: $isPublished,
                    publicationDate: $publicationDate}) {
                collection {
                    name
                    slug
                    description
                    descriptionJson
                    products {
                        totalCount
                    }
                    publicationDate
                    backgroundImage{
                        alt
                    }
                }
            }
        }
    """

    mock_create_thumbnails = Mock(return_value=None)
    monkeypatch.setattr(
        (
            "saleor.dashboard.collection.forms."
            "create_collection_background_image_thumbnails.delay"
        ),
        mock_create_thumbnails,
    )

    product_ids = [to_global_id("Product", product.pk) for product in product_list]
    image_file, image_name = create_image()
    image_alt = "Alt text for an image."
    name = "test-name"
    slug = "test-slug"
    description = "test-description"
    description_json = json.dumps({"content": "description"})
    publication_date = date.today()
    variables = {
        "name": name,
        "slug": slug,
        "description": description,
        "descriptionJson": description_json,
        "products": product_ids,
        "backgroundImage": image_name,
        "backgroundImageAlt": image_alt,
        "isPublished": True,
        "publicationDate": publication_date,
    }
    body = get_multipart_request_body(query, variables, image_file, image_name)
    response = staff_api_client.post_multipart(
<<<<<<< HEAD
        body, permissions=[permission_manage_products])
    assert_read_only_mode(response)
=======
        body, permissions=[permission_manage_products]
    )
    content = get_graphql_content(response)
    data = content["data"]["collectionCreate"]["collection"]
    assert data["name"] == name
    assert data["slug"] == slug
    assert data["description"] == description
    assert data["descriptionJson"] == description_json
    assert data["publicationDate"] == publication_date.isoformat()
    assert data["products"]["totalCount"] == len(product_ids)
    collection = Collection.objects.get(slug=slug)
    assert collection.background_image.file
    mock_create_thumbnails.assert_called_once_with(collection.pk)
    assert data["backgroundImage"]["alt"] == image_alt
>>>>>>> e81494c9


def test_create_collection_without_background_image(
    monkeypatch, staff_api_client, product_list, permission_manage_products
):
    query = """
        mutation createCollection(
            $name: String!, $slug: String!, $products: [ID], $isPublished: Boolean!) {
            collectionCreate(
                input: {name: $name, slug: $slug, products: $products,
                    isPublished: $isPublished}) {

                errors {
                    field
                    message
                }
            }
        }
    """

    mock_create_thumbnails = Mock(return_value=None)
    monkeypatch.setattr(
        (
            "saleor.dashboard.collection.forms."
            "create_collection_background_image_thumbnails.delay"
        ),
        mock_create_thumbnails,
    )

    variables = {"name": "test-name", "slug": "test-slug", "isPublished": True}
    response = staff_api_client.post_graphql(
<<<<<<< HEAD
        query, variables, permissions=[permission_manage_products])
    assert_read_only_mode(response)
=======
        query, variables, permissions=[permission_manage_products]
    )
    get_graphql_content(response)
    assert mock_create_thumbnails.call_count == 0
>>>>>>> e81494c9


def test_update_collection(
    monkeypatch, staff_api_client, collection, permission_manage_products
):
    query = """
        mutation updateCollection(
            $name: String!, $slug: String!, $description: String, $id: ID!,
                $isPublished: Boolean!, $publicationDate: Date) {

            collectionUpdate(
                id: $id, input: {name: $name, slug: $slug, description: $description,
                    isPublished: $isPublished, publicationDate: $publicationDate}) {

                collection {
                    name
                    slug
                    description
                    publicationDate
                }
            }
        }
    """

    mock_create_thumbnails = Mock(return_value=None)
    monkeypatch.setattr(
        (
            "saleor.dashboard.collection.forms."
            "create_collection_background_image_thumbnails.delay"
        ),
        mock_create_thumbnails,
    )

    name = "new-name"
    slug = "new-slug"
    description = "new-description"
    publication_date = date.today()
    variables = {
        "name": name,
        "slug": slug,
        "description": description,
        "id": to_global_id("Collection", collection.id),
        "isPublished": True,
        "publicationDate": publication_date,
    }
    response = staff_api_client.post_graphql(
<<<<<<< HEAD
        query, variables, permissions=[permission_manage_products])
    assert_read_only_mode(response)
=======
        query, variables, permissions=[permission_manage_products]
    )
    content = get_graphql_content(response)
    data = content["data"]["collectionUpdate"]["collection"]
    assert data["name"] == name
    assert data["slug"] == slug
    assert data["publicationDate"] == publication_date.isoformat()
    assert mock_create_thumbnails.call_count == 0
>>>>>>> e81494c9


MUTATION_UPDATE_COLLECTION_WITH_BACKGROUND_IMAGE = """
    mutation updateCollection($name: String!, $slug: String!, $id: ID!,
            $backgroundImage: Upload, $backgroundImageAlt: String,
            $isPublished: Boolean!) {

        collectionUpdate(
            id: $id, input: {
                name: $name,
                slug: $slug,
                backgroundImage: $backgroundImage,
                backgroundImageAlt: $backgroundImageAlt,
                isPublished: $isPublished
            }
        ) {
            collection {
                slug
                backgroundImage{
                    alt
                }
            }
            errors {
                field
                message
            }
        }
    }"""


def test_update_collection_with_background_image(
    monkeypatch, staff_api_client, collection, permission_manage_products, media_root
):
    mock_create_thumbnails = Mock(return_value=None)
    monkeypatch.setattr(
        (
            "saleor.dashboard.collection.forms."
            "create_collection_background_image_thumbnails.delay"
        ),
        mock_create_thumbnails,
    )

    image_file, image_name = create_image()
    image_alt = "Alt text for an image."
    variables = {
        "name": "new-name",
        "slug": "new-slug",
        "id": to_global_id("Collection", collection.id),
        "backgroundImage": image_name,
        "backgroundImageAlt": image_alt,
        "isPublished": True,
    }
    body = get_multipart_request_body(
        MUTATION_UPDATE_COLLECTION_WITH_BACKGROUND_IMAGE,
        variables,
        image_file,
        image_name,
    )
    response = staff_api_client.post_multipart(
<<<<<<< HEAD
        body, permissions=[permission_manage_products])
    assert_read_only_mode(response)
=======
        body, permissions=[permission_manage_products]
    )
    content = get_graphql_content(response)
    data = content["data"]["collectionUpdate"]
    assert not data["errors"]
    slug = data["collection"]["slug"]
    collection = Collection.objects.get(slug=slug)
    assert collection.background_image
    mock_create_thumbnails.assert_called_once_with(collection.pk)
    assert data["collection"]["backgroundImage"]["alt"] == image_alt
>>>>>>> e81494c9


def test_update_collection_invalid_background_image(
    staff_api_client, collection, permission_manage_products
):
    image_file, image_name = create_pdf_file_with_image_ext()
    image_alt = "Alt text for an image."
    variables = {
        "name": "new-name",
        "slug": "new-slug",
        "id": to_global_id("Collection", collection.id),
        "backgroundImage": image_name,
        "backgroundImageAlt": image_alt,
        "isPublished": True,
    }
    body = get_multipart_request_body(
        MUTATION_UPDATE_COLLECTION_WITH_BACKGROUND_IMAGE,
        variables,
        image_file,
        image_name,
    )
    response = staff_api_client.post_multipart(
<<<<<<< HEAD
        body, permissions=[permission_manage_products])
    assert_read_only_mode(response)
=======
        body, permissions=[permission_manage_products]
    )
    content = get_graphql_content(response)
    data = content["data"]["collectionUpdate"]
    assert data["errors"][0]["field"] == "backgroundImage"
    assert data["errors"][0]["message"] == "Invalid file type"
>>>>>>> e81494c9


def test_delete_collection(staff_api_client, collection, permission_manage_products):
    query = """
        mutation deleteCollection($id: ID!) {
            collectionDelete(id: $id) {
                collection {
                    name
                }
            }
        }
    """
    collection_id = to_global_id("Collection", collection.id)
    variables = {"id": collection_id}
    response = staff_api_client.post_graphql(
<<<<<<< HEAD
        query, variables, permissions=[permission_manage_products])
    assert_read_only_mode(response)
=======
        query, variables, permissions=[permission_manage_products]
    )
    content = get_graphql_content(response)
    data = content["data"]["collectionDelete"]["collection"]
    assert data["name"] == collection.name
    with pytest.raises(collection._meta.model.DoesNotExist):
        collection.refresh_from_db()
>>>>>>> e81494c9


def test_auto_create_slug_on_collection(
    staff_api_client, product_list, permission_manage_products
):
    query = """
        mutation createCollection(
            $name: String!, $isPublished: Boolean!) {
            collectionCreate(
                input: {name: $name, isPublished: $isPublished}) {
                collection {
                    name
                    slug
                }
            }
        }
    """
    name = "test name123"
    variables = {"name": name, "isPublished": True}
    response = staff_api_client.post_graphql(
<<<<<<< HEAD
        query, variables, permissions=[permission_manage_products])
    assert_read_only_mode(response)
=======
        query, variables, permissions=[permission_manage_products]
    )
    content = get_graphql_content(response)
    data = content["data"]["collectionCreate"]["collection"]
    assert data["name"] == name
    assert data["slug"] == slugify(name)
>>>>>>> e81494c9


def test_add_products_to_collection(
    staff_api_client, collection, product_list, permission_manage_products
):
    query = """
        mutation collectionAddProducts(
            $id: ID!, $products: [ID]!) {
            collectionAddProducts(collectionId: $id, products: $products) {
                collection {
                    products {
                        totalCount
                    }
                }
            }
        }
    """
    collection_id = to_global_id("Collection", collection.id)
    product_ids = [to_global_id("Product", product.pk) for product in product_list]
    no_products_before = collection.products.count()
    variables = {"id": collection_id, "products": product_ids}
    response = staff_api_client.post_graphql(
<<<<<<< HEAD
        query, variables, permissions=[permission_manage_products])
    assert_read_only_mode(response)
=======
        query, variables, permissions=[permission_manage_products]
    )
    content = get_graphql_content(response)
    data = content["data"]["collectionAddProducts"]["collection"]
    assert data["products"]["totalCount"] == no_products_before + len(product_ids)
>>>>>>> e81494c9


def test_remove_products_from_collection(
    staff_api_client, collection, product_list, permission_manage_products
):
    query = """
        mutation collectionRemoveProducts(
            $id: ID!, $products: [ID]!) {
            collectionRemoveProducts(collectionId: $id, products: $products) {
                collection {
                    products {
                        totalCount
                    }
                }
            }
        }
    """
    collection.products.add(*product_list)
    collection_id = to_global_id("Collection", collection.id)
    product_ids = [to_global_id("Product", product.pk) for product in product_list]
    no_products_before = collection.products.count()
    variables = {"id": collection_id, "products": product_ids}
    response = staff_api_client.post_graphql(
<<<<<<< HEAD
        query, variables, permissions=[permission_manage_products])
    assert_read_only_mode(response)
=======
        query, variables, permissions=[permission_manage_products]
    )
    content = get_graphql_content(response)
    data = content["data"]["collectionRemoveProducts"]["collection"]
    assert data["products"]["totalCount"] == no_products_before - len(product_ids)
>>>>>>> e81494c9


FETCH_COLLECTION_QUERY = """
    query fetchCollection($id: ID!){
        collection(id: $id) {
            name
            backgroundImage(size: 120) {
               url
               alt
            }
        }
    }
"""


<<<<<<< HEAD
def test_collection_image_query(user_api_client, collection):
    alt_text = 'Alt text for an image.'
    image_file, _image_name = create_image()
=======
def test_collection_image_query(user_api_client, collection, media_root):
    alt_text = "Alt text for an image."
    image_file, image_name = create_image()
>>>>>>> e81494c9
    collection.background_image = image_file
    collection.background_image_alt = alt_text
    collection.save()
    collection_id = graphene.Node.to_global_id("Collection", collection.pk)
    variables = {"id": collection_id}
    response = user_api_client.post_graphql(FETCH_COLLECTION_QUERY, variables)
    content = get_graphql_content(response)
<<<<<<< HEAD
    data = content['data']['collection']
    assert data['backgroundImage']['url']
    assert data['backgroundImage']['alt'] == alt_text
=======
    data = content["data"]["collection"]
    thumbnail_url = collection.background_image.thumbnail["120x120"].url
    assert thumbnail_url in data["backgroundImage"]["url"]
    assert data["backgroundImage"]["alt"] == alt_text
>>>>>>> e81494c9


def test_collection_image_query_without_associated_file(user_api_client, collection):
    collection_id = graphene.Node.to_global_id("Collection", collection.pk)
    variables = {"id": collection_id}
    response = user_api_client.post_graphql(FETCH_COLLECTION_QUERY, variables)
    content = get_graphql_content(response)
    data = content["data"]["collection"]
    assert data["name"] == collection.name
    assert data["backgroundImage"] is None


def test_update_collection_mutation_remove_background_image(
    staff_api_client, collection_with_image, permission_manage_products
):
    query = """
        mutation updateCollection($id: ID!, $backgroundImage: Upload) {
            collectionUpdate(
                id: $id, input: {
                    backgroundImage: $backgroundImage
                }
            ) {
                collection {
                    backgroundImage{
                        url
                    }
                }
                errors {
                    field
                    message
                }
            }
        }
    """
    assert collection_with_image.background_image
    variables = {
        "id": to_global_id("Collection", collection_with_image.id),
        "backgroundImage": None,
    }
    response = staff_api_client.post_graphql(
<<<<<<< HEAD
        query, variables, permissions=[permission_manage_products])
    assert_read_only_mode(response)
=======
        query, variables, permissions=[permission_manage_products]
    )
    content = get_graphql_content(response)
    data = content["data"]["collectionUpdate"]["collection"]
    assert not data["backgroundImage"]
    collection_with_image.refresh_from_db()
    assert not collection_with_image.background_image
>>>>>>> e81494c9


def _fetch_collection(client, collection, permissions=None):
    query = """
    query fetchCollection($collectionId: ID!){
        collection(id: $collectionId) {
            name,
            isPublished
        }
    }
    """
    variables = {
        "collectionId": graphene.Node.to_global_id("Collection", collection.id)
    }
    response = client.post_graphql(
        query, variables, permissions=permissions, check_no_permissions=False
    )
    content = get_graphql_content(response)
    return content["data"]["collection"]


def test_fetch_unpublished_collection_staff_user(
    staff_api_client, unpublished_collection, permission_manage_products
):
    collection_data = _fetch_collection(
        staff_api_client,
        unpublished_collection,
        permissions=[permission_manage_products],
    )
    assert collection_data["name"] == unpublished_collection.name
    assert collection_data["isPublished"] == unpublished_collection.is_published


def test_fetch_unpublished_collection_customer(user_api_client, unpublished_collection):
    collection_data = _fetch_collection(user_api_client, unpublished_collection)
    assert collection_data is None


def test_fetch_unpublished_collection_anonymous_user(
    api_client, unpublished_collection
):
    collection_data = _fetch_collection(api_client, unpublished_collection)
    assert collection_data is None


MUTATION_BULK_PUBLISH_COLLECTIONS = """
        mutation publishManyCollections($ids: [ID]!, $is_published: Boolean!) {
            collectionBulkPublish(ids: $ids, isPublished: $is_published) {
                count
            }
        }
    """


def test_bulk_publish_collection(
    staff_api_client, collection_list_unpublished, permission_manage_products
):
    collection_list = collection_list_unpublished
    assert not any(collection.is_published for collection in collection_list)

    variables = {
        "ids": [
            graphene.Node.to_global_id("Collection", collection.id)
            for collection in collection_list
        ],
        "is_published": True,
    }
    response = staff_api_client.post_graphql(
        MUTATION_BULK_PUBLISH_COLLECTIONS,
        variables,
        permissions=[permission_manage_products],
    )
    content = get_graphql_content(response)
    collection_list = Collection.objects.filter(
        id__in=[collection.pk for collection in collection_list]
    )

    assert content["data"]["collectionBulkPublish"]["count"] == len(collection_list)
    assert all(collection.is_published for collection in collection_list)


def test_bulk_unpublish_collection(
    staff_api_client, collection_list, permission_manage_products
):
    assert all(collection.is_published for collection in collection_list)

    variables = {
        "ids": [
            graphene.Node.to_global_id("Collection", collection.id)
            for collection in collection_list
        ],
        "is_published": False,
    }
    response = staff_api_client.post_graphql(
        MUTATION_BULK_PUBLISH_COLLECTIONS,
        variables,
        permissions=[permission_manage_products],
    )
    content = get_graphql_content(response)
    collection_list = Collection.objects.filter(
        id__in=[collection.pk for collection in collection_list]
    )

    assert content["data"]["collectionBulkPublish"]["count"] == len(collection_list)
    assert not any(collection.is_published for collection in collection_list)<|MERGE_RESOLUTION|>--- conflicted
+++ resolved
@@ -126,25 +126,8 @@
     }
     body = get_multipart_request_body(query, variables, image_file, image_name)
     response = staff_api_client.post_multipart(
-<<<<<<< HEAD
         body, permissions=[permission_manage_products])
     assert_read_only_mode(response)
-=======
-        body, permissions=[permission_manage_products]
-    )
-    content = get_graphql_content(response)
-    data = content["data"]["collectionCreate"]["collection"]
-    assert data["name"] == name
-    assert data["slug"] == slug
-    assert data["description"] == description
-    assert data["descriptionJson"] == description_json
-    assert data["publicationDate"] == publication_date.isoformat()
-    assert data["products"]["totalCount"] == len(product_ids)
-    collection = Collection.objects.get(slug=slug)
-    assert collection.background_image.file
-    mock_create_thumbnails.assert_called_once_with(collection.pk)
-    assert data["backgroundImage"]["alt"] == image_alt
->>>>>>> e81494c9
 
 
 def test_create_collection_without_background_image(
@@ -176,15 +159,8 @@
 
     variables = {"name": "test-name", "slug": "test-slug", "isPublished": True}
     response = staff_api_client.post_graphql(
-<<<<<<< HEAD
-        query, variables, permissions=[permission_manage_products])
-    assert_read_only_mode(response)
-=======
-        query, variables, permissions=[permission_manage_products]
-    )
-    get_graphql_content(response)
-    assert mock_create_thumbnails.call_count == 0
->>>>>>> e81494c9
+        query, variables, permissions=[permission_manage_products])
+    assert_read_only_mode(response)
 
 
 def test_update_collection(
@@ -231,19 +207,8 @@
         "publicationDate": publication_date,
     }
     response = staff_api_client.post_graphql(
-<<<<<<< HEAD
-        query, variables, permissions=[permission_manage_products])
-    assert_read_only_mode(response)
-=======
-        query, variables, permissions=[permission_manage_products]
-    )
-    content = get_graphql_content(response)
-    data = content["data"]["collectionUpdate"]["collection"]
-    assert data["name"] == name
-    assert data["slug"] == slug
-    assert data["publicationDate"] == publication_date.isoformat()
-    assert mock_create_thumbnails.call_count == 0
->>>>>>> e81494c9
+        query, variables, permissions=[permission_manage_products])
+    assert_read_only_mode(response)
 
 
 MUTATION_UPDATE_COLLECTION_WITH_BACKGROUND_IMAGE = """
@@ -303,21 +268,8 @@
         image_name,
     )
     response = staff_api_client.post_multipart(
-<<<<<<< HEAD
         body, permissions=[permission_manage_products])
     assert_read_only_mode(response)
-=======
-        body, permissions=[permission_manage_products]
-    )
-    content = get_graphql_content(response)
-    data = content["data"]["collectionUpdate"]
-    assert not data["errors"]
-    slug = data["collection"]["slug"]
-    collection = Collection.objects.get(slug=slug)
-    assert collection.background_image
-    mock_create_thumbnails.assert_called_once_with(collection.pk)
-    assert data["collection"]["backgroundImage"]["alt"] == image_alt
->>>>>>> e81494c9
 
 
 def test_update_collection_invalid_background_image(
@@ -340,17 +292,8 @@
         image_name,
     )
     response = staff_api_client.post_multipart(
-<<<<<<< HEAD
         body, permissions=[permission_manage_products])
     assert_read_only_mode(response)
-=======
-        body, permissions=[permission_manage_products]
-    )
-    content = get_graphql_content(response)
-    data = content["data"]["collectionUpdate"]
-    assert data["errors"][0]["field"] == "backgroundImage"
-    assert data["errors"][0]["message"] == "Invalid file type"
->>>>>>> e81494c9
 
 
 def test_delete_collection(staff_api_client, collection, permission_manage_products):
@@ -366,18 +309,8 @@
     collection_id = to_global_id("Collection", collection.id)
     variables = {"id": collection_id}
     response = staff_api_client.post_graphql(
-<<<<<<< HEAD
-        query, variables, permissions=[permission_manage_products])
-    assert_read_only_mode(response)
-=======
-        query, variables, permissions=[permission_manage_products]
-    )
-    content = get_graphql_content(response)
-    data = content["data"]["collectionDelete"]["collection"]
-    assert data["name"] == collection.name
-    with pytest.raises(collection._meta.model.DoesNotExist):
-        collection.refresh_from_db()
->>>>>>> e81494c9
+        query, variables, permissions=[permission_manage_products])
+    assert_read_only_mode(response)
 
 
 def test_auto_create_slug_on_collection(
@@ -398,17 +331,8 @@
     name = "test name123"
     variables = {"name": name, "isPublished": True}
     response = staff_api_client.post_graphql(
-<<<<<<< HEAD
-        query, variables, permissions=[permission_manage_products])
-    assert_read_only_mode(response)
-=======
-        query, variables, permissions=[permission_manage_products]
-    )
-    content = get_graphql_content(response)
-    data = content["data"]["collectionCreate"]["collection"]
-    assert data["name"] == name
-    assert data["slug"] == slugify(name)
->>>>>>> e81494c9
+        query, variables, permissions=[permission_manage_products])
+    assert_read_only_mode(response)
 
 
 def test_add_products_to_collection(
@@ -431,16 +355,8 @@
     no_products_before = collection.products.count()
     variables = {"id": collection_id, "products": product_ids}
     response = staff_api_client.post_graphql(
-<<<<<<< HEAD
-        query, variables, permissions=[permission_manage_products])
-    assert_read_only_mode(response)
-=======
-        query, variables, permissions=[permission_manage_products]
-    )
-    content = get_graphql_content(response)
-    data = content["data"]["collectionAddProducts"]["collection"]
-    assert data["products"]["totalCount"] == no_products_before + len(product_ids)
->>>>>>> e81494c9
+        query, variables, permissions=[permission_manage_products])
+    assert_read_only_mode(response)
 
 
 def test_remove_products_from_collection(
@@ -464,16 +380,8 @@
     no_products_before = collection.products.count()
     variables = {"id": collection_id, "products": product_ids}
     response = staff_api_client.post_graphql(
-<<<<<<< HEAD
-        query, variables, permissions=[permission_manage_products])
-    assert_read_only_mode(response)
-=======
-        query, variables, permissions=[permission_manage_products]
-    )
-    content = get_graphql_content(response)
-    data = content["data"]["collectionRemoveProducts"]["collection"]
-    assert data["products"]["totalCount"] == no_products_before - len(product_ids)
->>>>>>> e81494c9
+        query, variables, permissions=[permission_manage_products])
+    assert_read_only_mode(response)
 
 
 FETCH_COLLECTION_QUERY = """
@@ -489,15 +397,9 @@
 """
 
 
-<<<<<<< HEAD
-def test_collection_image_query(user_api_client, collection):
-    alt_text = 'Alt text for an image.'
-    image_file, _image_name = create_image()
-=======
 def test_collection_image_query(user_api_client, collection, media_root):
     alt_text = "Alt text for an image."
     image_file, image_name = create_image()
->>>>>>> e81494c9
     collection.background_image = image_file
     collection.background_image_alt = alt_text
     collection.save()
@@ -505,16 +407,10 @@
     variables = {"id": collection_id}
     response = user_api_client.post_graphql(FETCH_COLLECTION_QUERY, variables)
     content = get_graphql_content(response)
-<<<<<<< HEAD
-    data = content['data']['collection']
-    assert data['backgroundImage']['url']
-    assert data['backgroundImage']['alt'] == alt_text
-=======
     data = content["data"]["collection"]
     thumbnail_url = collection.background_image.thumbnail["120x120"].url
     assert thumbnail_url in data["backgroundImage"]["url"]
     assert data["backgroundImage"]["alt"] == alt_text
->>>>>>> e81494c9
 
 
 def test_collection_image_query_without_associated_file(user_api_client, collection):
@@ -555,18 +451,8 @@
         "backgroundImage": None,
     }
     response = staff_api_client.post_graphql(
-<<<<<<< HEAD
-        query, variables, permissions=[permission_manage_products])
-    assert_read_only_mode(response)
-=======
-        query, variables, permissions=[permission_manage_products]
-    )
-    content = get_graphql_content(response)
-    data = content["data"]["collectionUpdate"]["collection"]
-    assert not data["backgroundImage"]
-    collection_with_image.refresh_from_db()
-    assert not collection_with_image.background_image
->>>>>>> e81494c9
+        query, variables, permissions=[permission_manage_products])
+    assert_read_only_mode(response)
 
 
 def _fetch_collection(client, collection, permissions=None):
@@ -639,13 +525,7 @@
         variables,
         permissions=[permission_manage_products],
     )
-    content = get_graphql_content(response)
-    collection_list = Collection.objects.filter(
-        id__in=[collection.pk for collection in collection_list]
-    )
-
-    assert content["data"]["collectionBulkPublish"]["count"] == len(collection_list)
-    assert all(collection.is_published for collection in collection_list)
+    assert_read_only_mode(response)
 
 
 def test_bulk_unpublish_collection(
@@ -665,10 +545,4 @@
         variables,
         permissions=[permission_manage_products],
     )
-    content = get_graphql_content(response)
-    collection_list = Collection.objects.filter(
-        id__in=[collection.pk for collection in collection_list]
-    )
-
-    assert content["data"]["collectionBulkPublish"]["count"] == len(collection_list)
-    assert not any(collection.is_published for collection in collection_list)+    assert_read_only_mode(response)